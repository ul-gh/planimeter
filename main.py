#!/usr/bin/env python3
# -*- coding: utf-8 -*-
"""Plot Workbench Application

License: GPL version 3
Ulrich Lukas 2019-07-29
"""
import os
import sys
import pickle

import numpy as np

from PyQt5.QtCore import Qt, QDir, QSize, pyqtSlot
from PyQt5.QtGui import QIcon
from PyQt5.QtWidgets import (
        QMainWindow, QApplication, QAction, QStyle, QFileDialog,
        )

from matplotlib.backends.backend_qt5agg import NavigationToolbar2QT

from upylib.pyqt import ipython_pyqt_boilerplate
from upylib.pyqt_debug import patch_pyqt_event_exception_hook

from digitizer import Digitizer
from default_configuration import APPLICATION, DATA_MODEL, TRACE, X_AXIS, Y_AXIS

from embedded_ipython import EmbeddedIPythonKernel

class RuntimeConfig():
    """Modified configuration settings and application state can be written to
    file for persistent storage
    """
    def __init__(self):
        self.app_conf = APPLICATION()
        self.model_conf = DATA_MODEL()
        self.trace_conf = TRACE()
        self.x_ax_conf = X_AXIS()
        self.y_ax_conf = Y_AXIS()

        self.x_ax_state = None
        self.y_ax_state = None

    def load_from_configfile(self):
        try:
            with open(self.app_conf.config_file_name, "rb") as f:
                vars(self).update(pickle.load(f))
        except FileNotFoundError:
            print("Config file not found, using defaults...")
        except IOError as e:
            print("Error loading config file: ", e)
 
    def store_to_configfile(self):
        print("Storing configuration...")
        try:
            with open(self.app_conf.config_file_name, "wb") as f:
                pickle.dump(vars(self), f)
        except IOError as e:
            print("Error saving config file: ", e)


class MainToolbar(NavigationToolbar2QT):
    def __init__(self, canvas, parent, coordinates=True):
        super().__init__(canvas, parent, coordinates)
        for act in self.actions():
            # We want to insert our buttons before the external matplotlib
            # API buttons where the "Home" is the leftmost
            if act.text() == "Home":
                api_first_action = act
            # The matplotlib save button only saves a screenshot thus it should
            # be appropriately renamed
            if act.text() == "Save":
                act.setText("Screenshot")
        self.setToolButtonStyle(Qt.ToolButtonTextBesideIcon)
        icon_open = QIcon.fromTheme(
            "document-open",
            self.style().standardIcon(QStyle.SP_DialogOpenButton))
        icon_export = QIcon.fromTheme(
            "document-save",
            self.style().standardIcon(QStyle.SP_DialogSaveButton))
        icon_send = QIcon.fromTheme(
            "document-send",
            self.style().standardIcon(QStyle.SP_ComputerIcon))
        self.act_put_clipboard = QAction(
            icon_send, "Put to Clipboard", self, iconText="Put Into\nClipboard")
        self.act_export_xlsx = QAction(
            icon_export, "Export data as XLSX", self, iconText="Export XLSX")
        self.act_export_csv = QAction(
            icon_export, "Export data as CSV", self, iconText="Export CSV")
        self.act_open = QAction(
            icon_open, "Open an image file", self, iconText="Open File")
        # Separator before first external API buttons
        sep = self.insertSeparator(api_first_action)
        # Inserting new buttons
        self.insertActions(sep, [self.act_open, self.act_export_csv,
                                 self.act_export_xlsx, self.act_put_clipboard])


class MainWindow(QMainWindow):
    def __init__(self):
        super().__init__()
        # Load configuration either from defaults or from config file
        self.conf = conf = RuntimeConfig()
        conf.load_from_configfile()

        # Working directory stored in config file might not exist
        self.wdir = (conf.app_conf.wdir
                     if os.path.exists(conf.app_conf.wdir)
                     else QDir.homePath())
        self.setMinimumSize(QSize(*conf.app_conf.window_size))
        self.setWindowTitle("Plot Workbench -- Main Window -- "
                            "Digitize, Interpolate, Optimize, Approximate")

        ########## Central Widget
        self.cw = Digitizer(self, conf)
        self.setCentralWidget(self.cw)

        ########## Main window toolbar
        self.main_tb = MainToolbar(self.cw.mplw.canvas_qt, self)
        self.addToolBar(self.main_tb)

        ########## Custom Dialogs
        self.dlg_open_image = QFileDialog(
            self, "Open Source Image", self.wdir, "Images (*.png *.jpg *.jpeg)")
        self.dlg_export_csv = QFileDialog(
            self, "Export CSV", self.wdir, "Text/CSV (*.csv *.txt)")
        self.dlg_export_xlsx = QFileDialog(
            self, "Export XLS/XLSX", self.wdir, "Excel (*.xlsx)")
        
        ########## Embedded IPython Kernel and Jupyter Console Launcher
        # Jupyter Console widget and button
        self.ipyconsole = EmbeddedIPythonKernel(locals(), gui="qt5")

        ##### IPython kernel integration and Jupyter Console widget launcher
        self.ipyconsole = EmbeddedIPythonKernel(self)


        ########## Connect main window signals
        # Main toolbar signals
        self.main_tb.act_open.triggered.connect(self.dlg_open_image.open)
        self.main_tb.act_export_csv.triggered.connect(self.dlg_export_csv.open)
        self.main_tb.act_export_xlsx.triggered.connect(
            self.dlg_export_xlsx.open)
        self.main_tb.act_put_clipboard.triggered.connect(self.cw.put_clipboard)
        
        # Embedded Jupyter Console Button signal
        self.cw.btn_console.clicked.connect(
            self.ipyconsole.embed_jupyter_console)

        # Embedded Jupyter Console Button
        self.cw.btn_console.clicked.connect(
            self.ipyconsole.launch_jupyter_console_process)

        # Dialog box signals
        self.dlg_open_image.fileSelected.connect(self.cw.load_image)
        self.dlg_open_image.directoryEntered.connect(self.set_wdir)
        self.dlg_export_csv.fileSelected.connect(self.cw.on_dlg_export_csv)

    def closeEvent(self, event):
        """closeEvent() inherited from QMainWindow, reimplemented here.
        This saves current configuration and axes properties if flag is set.
        """
        # Store axis configuration if requested
        if self.cw.model.store_ax_conf:
            print("Storing axis configuration to disk..")
            self.conf.model_conf.store_ax_conf = True
            # Getting plot configuration from Digitizer widget:
            self.conf.x_ax_state = self.cw.model.x_ax._get_state()
            self.conf.y_ax_state = self.cw.model.y_ax._get_state()
        else:
            self.conf.x_ax_state = None
            self.conf.y_ax_state = None
        # Save working directory
        self.conf.app_conf.wdir = self.wdir
        # Store all configuration
        self.conf.store_to_configfile()
        event.accept()

    @pyqtSlot(str)
    def set_wdir(self, abs_path):
        """Set working directory to last opened file directory"""
        self.wdir = abs_path


if __name__ == "__main__":
    # When run interactively in IPython shell, app instance might already exist
    app = QApplication.instance()
    if app is None:
        app = QApplication(sys.argv)

    # Debug: Enable display of exceptions occurring in pyqtSlots:
    patch_pyqt_event_exception_hook(app)

    mainw = MainWindow()
    mainw.show()
    mainw.activateWindow()
    
<<<<<<< HEAD
=======
    # IPython integration via IPython Qt5 event loop
    #ipython_pyqt_boilerplate(app)

>>>>>>> 66bea340
    # Set up some shortcuts for command line interactive use.
    ax = mainw.cw.mplw.mpl_ax
    fig = mainw.cw.mplw.fig
    cv = mainw.cw.mplw.canvas_qt
    redraw = mainw.cw.mplw.canvas_qt.draw_idle

    model = mainw.cw.model
    traces = model.traces
    tr1, tr2, tr3 = model.traces[0:3]

<<<<<<< HEAD
    # IPython kernel terminates application
    mainw.ipyconsole.quit_application.connect(app.quit, Qt.QueuedConnection)
    # Launch IPython Kernel and start GUI event loop
    mainw.ipyconsole.start_ipython_kernel(locals(), gui="qt5")
=======
    # mainw.cw.console.push_vars(locals())
    mainw.ipyconsole.embed_jupyter_console()
>>>>>>> 66bea340
<|MERGE_RESOLUTION|>--- conflicted
+++ resolved
@@ -195,12 +195,9 @@
     mainw.show()
     mainw.activateWindow()
     
-<<<<<<< HEAD
-=======
     # IPython integration via IPython Qt5 event loop
     #ipython_pyqt_boilerplate(app)
 
->>>>>>> 66bea340
     # Set up some shortcuts for command line interactive use.
     ax = mainw.cw.mplw.mpl_ax
     fig = mainw.cw.mplw.fig
@@ -211,12 +208,7 @@
     traces = model.traces
     tr1, tr2, tr3 = model.traces[0:3]
 
-<<<<<<< HEAD
     # IPython kernel terminates application
     mainw.ipyconsole.quit_application.connect(app.quit, Qt.QueuedConnection)
     # Launch IPython Kernel and start GUI event loop
     mainw.ipyconsole.start_ipython_kernel(locals(), gui="qt5")
-=======
-    # mainw.cw.console.push_vars(locals())
-    mainw.ipyconsole.embed_jupyter_console()
->>>>>>> 66bea340
